--- conflicted
+++ resolved
@@ -77,11 +77,6 @@
                 port = 6379
         else:
             port = 6379
-<<<<<<< HEAD
-        self._cache = redis.Redis(host=host, port=port, db=db, password=password)
-        
-        self._compress = params.get('compress') == 'true'
-=======
 
         redis_kwargs = {
             'host': host,
@@ -94,7 +89,8 @@
             self._cache = redis.Redis(**redis_kwargs, decode_responses=True)
         else:
             self._cache = redis.Redis(**redis_kwargs)
->>>>>>> 2c2ec2f2
+
+        self._compress = params.get('compress') == 'true'
 
     def make_key(self, key, version=None):
         """
